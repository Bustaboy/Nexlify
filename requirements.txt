--- conflicted
+++ resolved
@@ -23,14 +23,6 @@
 seaborn==0.13.2  # Updated from 0.13.0
 
 # Machine Learning / AI
-<<<<<<< HEAD
-scikit-learn==1.3.0
-xgboost==2.0.0
-tensorflow==2.13.0
-torch==2.1.0
-joblib==1.3.2
-optuna==3.4.0  # Hyperparameter optimization
-=======
 scikit-learn==1.7.2  # Updated from 1.3.0 - Python 3.10+ required, performance improvements
 xgboost==3.1.1  # MAJOR UPDATE from 2.0.0 - Improved categorical data support
 # NOTE: For CI/CD, use CPU-only versions to speed up installation:
@@ -40,7 +32,7 @@
 torch==2.6.0  # Updated from 2.1.0 - Python 3.11-3.14 support, NumPy 2.0 support, FP16 on X86
 torchvision==0.21.0  # Compatible with torch 2.6.0
 joblib==1.4.2  # Updated from 1.3.2
->>>>>>> 9c5e0d04
+optuna==3.4.0  # Hyperparameter optimization (Bayesian optimization for RL agent tuning)
 
 # Technical analysis
 ta==0.10.2  # Keeping same version - Latest
